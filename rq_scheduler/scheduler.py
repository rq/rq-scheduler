--- conflicted
+++ resolved
@@ -369,10 +369,8 @@
 
         try:
             while True:
-<<<<<<< HEAD
+
                 start_time = time.time()
-=======
->>>>>>> 5dd07132
                 if self.acquire_lock():
                     self.enqueue_jobs()
 
@@ -382,12 +380,8 @@
                 else:
                     self.log.info('Waiting for lock...')
 
-<<<<<<< HEAD
                 # Time has already elapsed while enqueuing jobs, so don't wait too long.
                 time.sleep(self._interval - (time.time() - start_time))
-=======
-                time.sleep(self._interval)
->>>>>>> 5dd07132
         finally:
             self.remove_lock()
             self.register_death()