--- conflicted
+++ resolved
@@ -42,14 +42,10 @@
         self.log = logger
         self._lock_acquired = False
         self.job_class = backend_class(self, 'job_class', override=job_class)
-<<<<<<< HEAD
         self.queue_class_name = None
         if isinstance(queue_class, string_types):
             self.queue_class_name = queue_class
         self.queue_class = backend_class(self, 'queue_class', override=queue_class)
-=======
-        self.queue_class = backend_class(self, 'queue_class',
-                                         override=queue_class)
         self.name = name or uuid4().hex
 
     @property
@@ -61,7 +57,6 @@
     def pid(self):
         """The current process ID."""
         return os.getpid()
->>>>>>> a57ce1a2
 
     def register_birth(self):
         self.log.info('Registering birth')
