import logging
import signal
import time
import os
import socket
from uuid import uuid4

from datetime import datetime
from itertools import repeat

from rq.exceptions import NoSuchJobError
from rq.job import Job
from rq.queue import Queue
from rq.utils import backend_class, import_attribute

from redis import WatchError

from .utils import from_unix, to_unix, get_next_scheduled_time, rationalize_until

logger = logging.getLogger(__name__)


class Scheduler(object):
    redis_scheduler_namespace_prefix = 'rq:scheduler_instance:'
    scheduler_key = 'rq:scheduler'
    scheduler_lock_key = 'rq:scheduler_lock'
    scheduled_jobs_key = 'rq:scheduler:scheduled_jobs'
    queue_class = Queue
    job_class = Job

    def __init__(self, queue_name='default', queue=None, interval=60, connection=None,
                 job_class=None, queue_class=None, name=None):
        from rq.connections import resolve_connection
        self.connection = resolve_connection(connection)
        self._queue = queue
        if self._queue is None:
            self.queue_name = queue_name
        else:
            self.queue_name = self._queue.name
        self._interval = interval
        self.log = logger
        self._lock_acquired = False
        self.job_class = backend_class(self, 'job_class', override=job_class)
        self.queue_class_name = None
        if isinstance(queue_class, str):
            self.queue_class_name = queue_class
        self.queue_class = backend_class(self, 'queue_class', override=queue_class)
        self.name = name or uuid4().hex

    @property
    def key(self):
        """Returns the schedulers Redis hash key."""
        return self.redis_scheduler_namespace_prefix + self.name

    @property
    def pid(self):
        """The current process ID."""
        return os.getpid()

    def register_birth(self):
        self.log.info('Registering birth')
        if self.connection.exists(self.key) and \
                not self.connection.hexists(self.key, 'death'):
            raise ValueError("There's already an active RQ scheduler named: {0!r}".format(self.name))

        key = self.key
        now = time.time()

        with self.connection.pipeline() as p:
            p.delete(key)
            p.hset(key, 'birth', now)
            # Set scheduler key to expire a few seconds after polling interval
            # This way, the key will automatically expire if scheduler
            # quits unexpectedly
            p.expire(key, int(self._interval) + 10)
            p.execute()

    def register_death(self):
        """Registers its own death."""
        self.log.info('Registering death')
        with self.connection.pipeline() as p:
            p.hset(self.key, 'death', time.time())
            p.expire(self.key, 60)
            p.execute()

    def acquire_lock(self):
        """
        Acquire lock before scheduling jobs to prevent another scheduler
        from scheduling jobs at the same time.

        This function returns True if a lock is acquired. False otherwise.
        """
        key = self.scheduler_lock_key
        now = time.time()
        expires = int(self._interval) + 10
        self._lock_acquired = self.connection.set(
                key, now, ex=expires, nx=True)
        return self._lock_acquired

    def remove_lock(self):
        """
        Remove acquired lock.
        """
        key = self.scheduler_lock_key

        if self._lock_acquired:
            self.connection.delete(key)
            self._lock_acquired = False
            self.log.debug('{}: Lock Removed'.format(self.key))

    def _install_signal_handlers(self):
        """
        Installs signal handlers for handling SIGINT and SIGTERM
        gracefully.
        """

        def stop(signum, frame):
            """
            Register scheduler's death and exit
            and remove previously acquired lock and exit.
            """
            self.log.info('Shutting down RQ scheduler...')
            self.register_death()
            self.remove_lock()
            raise SystemExit()

        signal.signal(signal.SIGINT, stop)
        signal.signal(signal.SIGTERM, stop)

    def _create_job(self, func, args=None, kwargs=None, commit=True,
                    result_ttl=None, ttl=None, id=None, description=None,
                    queue_name=None, timeout=None, meta=None, depends_on=None, on_success=None, on_failure=None):
        """
        Creates an RQ job and saves it to Redis. The job is assigned to the
        given queue name if not None else it is assigned to scheduler queue by
        default.
        """
        if args is None:
            args = ()
        if kwargs is None:
            kwargs = {}
        job = self.job_class.create(
            func, args=args, connection=self.connection,
            kwargs=kwargs, result_ttl=result_ttl, ttl=ttl, id=id,
            description=description, timeout=timeout, meta=meta,
            depends_on=depends_on,on_success=on_success,on_failure=on_failure,
        )
        if queue_name:
            job.origin = queue_name
        else:
            job.origin = self.queue_name

        if self.queue_class_name:
            job.meta["queue_class_name"] = self.queue_class_name

        if commit:
            job.save()
        return job

    def enqueue_at(self, scheduled_time, func, *args, **kwargs):
        """
        Pushes a job to the scheduler queue. The scheduled queue is a Redis sorted
        set ordered by timestamp - which in this case is job's scheduled execution time.

        All args and kwargs are passed onto the job, except for the following kwarg
        keys (which affect the job creation itself):
        - timeout
        - job_id
        - job_ttl
        - job_result_ttl
        - job_description
        - depends_on
        - meta
        - queue_name
        - on_success
        - on_failure
        - at_front

        Usage:

        from datetime import datetime
        from redis import Redis
        from rq.scheduler import Scheduler

        from foo import func

        redis = Redis()
        scheduler = Scheduler(queue_name='default', connection=redis)
        scheduler.enqueue_at(datetime(2020, 1, 1), func, 'argument', keyword='argument')
        """
        timeout = kwargs.pop('timeout', None)
        job_id = kwargs.pop('job_id', None)
        job_ttl = kwargs.pop('job_ttl', None)
        job_result_ttl = kwargs.pop('job_result_ttl', None)
        job_description = kwargs.pop('job_description', None)
        depends_on = kwargs.pop('depends_on', None)
        meta = kwargs.pop('meta', None)
        queue_name = kwargs.pop('queue_name', None)
        on_success = kwargs.pop('on_success', None)
        on_failure = kwargs.pop('on_failure', None)
        at_front = kwargs.pop('at_front', None)

        job = self._create_job(func, args=args, kwargs=kwargs, timeout=timeout,
                               id=job_id, result_ttl=job_result_ttl, ttl=job_ttl,
                               description=job_description, meta=meta, queue_name=queue_name, depends_on=depends_on,
                               on_success=on_success, on_failure=on_failure)
        if at_front:
            job.enqueue_at_front = True
        self.connection.zadd(self.scheduled_jobs_key,
                              {job.id: to_unix(scheduled_time)})
        return job

    def enqueue_in(self, time_delta, func, *args, **kwargs):
        """
        Similar to ``enqueue_at``, but accepts a timedelta instead of datetime object.
        The job's scheduled execution time will be calculated by adding the timedelta
        to datetime.utcnow().
        """
        timeout = kwargs.pop('timeout', None)
        job_id = kwargs.pop('job_id', None)
        job_ttl = kwargs.pop('job_ttl', None)
        job_result_ttl = kwargs.pop('job_result_ttl', None)
        job_description = kwargs.pop('job_description', None)
        depends_on = kwargs.pop('depends_on', None)
        meta = kwargs.pop('meta', None)
        queue_name = kwargs.pop('queue_name', None)
        on_success = kwargs.pop('on_success', None)
        on_failure = kwargs.pop('on_failure', None)
        at_front = kwargs.pop('at_front', False)

        job = self._create_job(func, args=args, kwargs=kwargs, timeout=timeout,
                               id=job_id, result_ttl=job_result_ttl, ttl=job_ttl,
                               description=job_description, meta=meta, queue_name=queue_name,
                               depends_on=depends_on, on_success=on_success, on_failure=on_failure)
        if at_front:
            job.enqueue_at_front = True
        self.connection.zadd(self.scheduled_jobs_key,
                              {job.id: to_unix(datetime.utcnow() + time_delta)})
        return job

    def schedule(self, scheduled_time, func, args=None, kwargs=None,
                 interval=None, repeat=None, result_ttl=None, ttl=None,
                 timeout=None, id=None, description=None,
                 queue_name=None, meta=None, depends_on=None, on_success=None,
                 on_failure=None, at_front=None):
        """
        Schedule a job to be periodically executed, at a certain interval.
        """
        # Set result_ttl to -1 for periodic jobs, if result_ttl not specified
        if interval is not None and result_ttl is None:
            result_ttl = -1
        job = self._create_job(func, args=args, kwargs=kwargs, commit=False,
                               result_ttl=result_ttl, ttl=ttl, id=id,
                               description=description, queue_name=queue_name,
                               timeout=timeout, meta=meta, depends_on=depends_on,
                               on_success=on_success, on_failure=on_failure)

        if interval is not None:
            job.meta['interval'] = int(interval)
        if repeat is not None:
            job.meta['repeat'] = int(repeat)
        if repeat and interval is None:
            raise ValueError("Can't repeat a job without interval argument")
        if at_front:
            job.enqueue_at_front = True
        job.save()
        self.connection.zadd(self.scheduled_jobs_key,
                              {job.id: to_unix(scheduled_time)})
        return job

    def cron(self, cron_string, func, args=None, kwargs=None, repeat=None,
<<<<<<< HEAD
             queue_name=None, result_ttl=-1, ttl=None, id=None, timeout=None, description=None, meta=None, use_local_timezone=False,
             depends_on=None, on_success=None, on_failure=None):
=======
             queue_name=None, id=None, timeout=None, description=None, meta=None, use_local_timezone=False,
             depends_on=None, on_success=None, on_failure=None, at_front: bool = False):
>>>>>>> 725b12e9
        """
        Schedule a cronjob
        """
        scheduled_time = get_next_scheduled_time(cron_string, use_local_timezone=use_local_timezone)

        job = self._create_job(func, args=args, kwargs=kwargs, commit=False,
                               result_ttl=result_ttl, ttl=ttl, id=id, queue_name=queue_name,
                               description=description, timeout=timeout, meta=meta, depends_on=depends_on,
                               on_success=on_success, on_failure=on_failure)

        job.meta['cron_string'] = cron_string
        job.meta['use_local_timezone'] = use_local_timezone

        if repeat is not None:
            job.meta['repeat'] = int(repeat)
        
        if at_front:
            job.enqueue_at_front = True

        job.save()

        self.connection.zadd(self.scheduled_jobs_key,
                              {job.id: to_unix(scheduled_time)})
        return job

    def cancel(self, job):
        """
        Pulls a job from the scheduler queue. This function accepts either a
        job_id or a job instance.
        """
        if isinstance(job, self.job_class):
            self.connection.zrem(self.scheduled_jobs_key, job.id)
        else:
            self.connection.zrem(self.scheduled_jobs_key, job)

    def __contains__(self, item):
        """
        Returns a boolean indicating whether the given job instance or job id
        is scheduled for execution.
        """
        job_id = item
        if isinstance(item, self.job_class):
            job_id = item.id
        return self.connection.zscore(self.scheduled_jobs_key, job_id) is not None

    def change_execution_time(self, job, date_time):
        """
        Change a job's execution time.
        """
        with self.connection.pipeline() as pipe:
            while 1:
                try:
                    pipe.watch(self.scheduled_jobs_key)
                    if pipe.zscore(self.scheduled_jobs_key, job.id) is None:
                        raise ValueError('Job not in scheduled jobs queue')
                    pipe.zadd(self.scheduled_jobs_key, {job.id: to_unix(date_time)})
                    break
                except WatchError:
                    # If job is still in the queue, retry otherwise job is already executed
                    # so we raise an error
                    if pipe.zscore(self.scheduled_jobs_key, job.id) is None:
                        raise ValueError('Job not in scheduled jobs queue')
                    continue

    def count(self, until=None):
        """
        Returns the total number of jobs that are scheduled for all queues.
        This function accepts datetime, timedelta instances as well as
        integers representing epoch values.
        """

        until = rationalize_until(until)
        return self.connection.zcount(self.scheduled_jobs_key, 0, until)

    def get_jobs(self, until=None, with_times=False, offset=None, length=None):
        """
        Returns a iterator of job instances that will be queued until the given
        time. If no 'until' argument is given all jobs are returned.

        If with_times is True, a list of tuples consisting of the job instance
        and it's scheduled execution time is returned.

        If offset and length are specified, a slice of the list starting at the
        specified zero-based offset of the specified length will be returned.

        If either of offset or length is specified, then both must be, or
        an exception will be raised.
        """
        def epoch_to_datetime(epoch):
            return from_unix(float(epoch))

        until = rationalize_until(until)
        job_ids = self.connection.zrangebyscore(self.scheduled_jobs_key, 0,
                                                until, withscores=with_times,
                                                score_cast_func=epoch_to_datetime,
                                                start=offset, num=length)
        if not with_times:
            job_ids = zip(job_ids, repeat(None))
        for job_id, sched_time in job_ids:
            job_id = job_id.decode('utf-8')
            try:
                job = self.job_class.fetch(job_id, connection=self.connection)
            except NoSuchJobError:
                # Delete jobs that aren't there from scheduler
                self.cancel(job_id)
                continue
            if with_times:
                yield (job, sched_time)
            else:
                yield job

    def get_jobs_to_queue(self, with_times=False):
        """
        Returns a list of job instances that should be queued
        (score lower than current timestamp).
        If with_times is True a list of tuples consisting of the job instance and
        it's scheduled execution time is returned.
        """
        return self.get_jobs(to_unix(datetime.utcnow()), with_times=with_times)

    def get_queue_for_job(self, job):
        """
        Returns a queue to put job into.
        """
        key = '{0}{1}'.format(self.queue_class.redis_queue_namespace_prefix,
                              job.origin)
        if job.meta.get('queue_class_name'):
            queue_class = import_attribute(job.meta['queue_class_name'])
        else:
            queue_class = self.queue_class
        return queue_class.from_queue_key(key, connection=self.connection, job_class=self.job_class)

    def enqueue_job(self, job):
        """
        Move a scheduled job to a queue. In addition, it also does puts the job
        back into the scheduler if needed.
        """
        self.log.debug('Pushing {0}({1}) to {2}'.format(job.func_name, job.id, job.origin))

        interval = job.meta.get('interval', None)
        repeat = job.meta.get('repeat', None)
        cron_string = job.meta.get('cron_string', None)
        use_local_timezone = job.meta.get('use_local_timezone', None)

        # If job is a repeated job, decrement counter
        if repeat:
            job.meta['repeat'] = int(repeat) - 1

        queue = self.get_queue_for_job(job)
        queue.enqueue_job(job, at_front=bool(job.enqueue_at_front))
        self.connection.zrem(self.scheduled_jobs_key, job.id)

        if interval:
            # If this is a repeat job and counter has reached 0, don't repeat
            if repeat is not None:
                if job.meta['repeat'] == 0:
                    return
            self.connection.zadd(self.scheduled_jobs_key,
                                  {job.id: to_unix(datetime.utcnow()) + int(interval)})
        elif cron_string:
            # If this is a repeat job and counter has reached 0, don't repeat
            if repeat is not None:
                if job.meta['repeat'] == 0:
                    return
            next_scheduled_time = get_next_scheduled_time(cron_string, use_local_timezone=use_local_timezone)
            self.connection.zadd(self.scheduled_jobs_key,
                                 {job.id: to_unix(next_scheduled_time)})

    def enqueue_jobs(self):
        """
        Move scheduled jobs into queues.
        """
        self.log.debug('Checking for scheduled jobs')

        jobs = self.get_jobs_to_queue()
        for job in jobs:
            self.enqueue_job(job)
        
        return jobs

    def heartbeat(self):
        """Refreshes schedulers key, typically by extending the
        expiration time of the scheduler, effectively making this a "heartbeat"
        to not expire the scheduler until the timeout passes.
        """
        self.log.debug('{}: Sending a HeartBeat'.format(self.key))
        self.connection.expire(self.key, int(self._interval) + 10)

    def run(self, burst=False):
        """
        Periodically check whether there's any job that should be put in the queue (score
        lower than current time).
        """

        self.register_birth()
        self._install_signal_handlers()

        try:
            while True:
                self.log.debug("Entering run loop")
                self.heartbeat()

                start_time = time.time()
                if self.acquire_lock():
                    self.log.debug('{}: Acquired Lock'.format(self.key))
                    self.enqueue_jobs()
                    self.heartbeat()
                    self.remove_lock()

                    if burst:
                        self.log.info('RQ scheduler done, quitting')
                        break
                else:
                    self.log.warning('Lock already taken - skipping run')

                # Time has already elapsed while enqueuing jobs, so don't wait too long.
                seconds_elapsed_since_start = time.time() - start_time
                seconds_until_next_scheduled_run = self._interval - seconds_elapsed_since_start
                # ensure we have a non-negative number
                if seconds_until_next_scheduled_run > 0:
                    self.log.debug("Sleeping %.2f seconds" % seconds_until_next_scheduled_run)
                    time.sleep(seconds_until_next_scheduled_run)
        finally:
            self.remove_lock()
            self.register_death()<|MERGE_RESOLUTION|>--- conflicted
+++ resolved
@@ -269,13 +269,8 @@
         return job
 
     def cron(self, cron_string, func, args=None, kwargs=None, repeat=None,
-<<<<<<< HEAD
              queue_name=None, result_ttl=-1, ttl=None, id=None, timeout=None, description=None, meta=None, use_local_timezone=False,
-             depends_on=None, on_success=None, on_failure=None):
-=======
-             queue_name=None, id=None, timeout=None, description=None, meta=None, use_local_timezone=False,
              depends_on=None, on_success=None, on_failure=None, at_front: bool = False):
->>>>>>> 725b12e9
         """
         Schedule a cronjob
         """
