--- conflicted
+++ resolved
@@ -153,14 +153,8 @@
                               job.id)
         return job
 
-<<<<<<< HEAD
-
-    def cron(self, cron_string, func, args=None, kwargs=None, repeat=None, queue_name=None,
-             timeout=None):
-=======
     def cron(self, cron_string, func, args=None, kwargs=None, repeat=None,
-             queue_name=None, id=None):
->>>>>>> b2725271
+             queue_name=None, id=None, timeout=None):
         """
         Schedule a cronjob
         """
